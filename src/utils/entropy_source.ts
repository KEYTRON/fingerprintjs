--- conflicted
+++ resolved
@@ -137,32 +137,26 @@
   
   // Using `mapWithBreaks` allows asynchronous sources to complete between synchronous sources
   // and measure the duration correctly
-<<<<<<< HEAD
   const sourceGettersPromise = mapWithBreaks(prioritizedSources, (sourceKey) =>
     loadSource(sources[sourceKey], sourceOptions),
-=======
   const sourceGettersPromise = suppressUnhandledRejectionWarning(
     mapWithBreaks(includedSources, (sourceKey) => loadSource(sources[sourceKey], sourceOptions), loopReleaseInterval),
->>>>>>> 700787c4
   )
 
   return async function getComponents() {
     const sourceGetters = await sourceGettersPromise
 
-<<<<<<< HEAD
     // Загружаем компоненты параллельно с приоритизацией
     const componentPromises = await mapWithBreaks(sourceGetters, (sourceGetter) => {
       const componentPromise = sourceGetter()
       suppressUnhandledRejectionWarning(componentPromise)
       return componentPromise
     })
-=======
     const componentPromises = await mapWithBreaks(
       sourceGetters,
       (sourceGetter) => suppressUnhandledRejectionWarning(sourceGetter()),
       loopReleaseInterval,
     )
->>>>>>> 700787c4
 
     // Используем Promise.allSettled для лучшей обработки ошибок
     const componentResults = await Promise.allSettled(componentPromises)
